import os

import numpy as np
import pandas as pd
import pytest
import statsmodels.api as sm

from panel.iv import IV2SLS, IVGMM, IVLIML, IVGMMCUE

<<<<<<< HEAD
from panel.iv import IV2SLS, IVGMM, IVLIML, IVGMMCUE
=======
CWD = os.path.split(os.path.abspath(__file__))[0]
>>>>>>> 92549d30


def get_all(v):
    attr = [d for d in dir(v) if not d.startswith('_')]
    for a in attr:
        getattr(v, a)


class TestIV(object):
    @classmethod
    def setup_class(cls):
        np.random.seed(12345)
        t, k, m = 5000, 3, 3
        beta = np.arange(1, k + 1)[:, None]
        cls.x = np.random.standard_normal((t, k))
        cls.e = np.random.standard_normal((t, 1))
        cls.z = np.random.standard_normal((t, m))
        cls.x[:, 0] = cls.x[:, 0] + cls.e[:, 0] + cls.z.sum(axis=1)
        cls.x_endog = cls.x[:, [0]]
        cls.x_exog = cls.x[:, 1:]
        cls.y = cls.x @ beta + cls.e

    def test_iv2sls_smoke(self):
        mod = IV2SLS(self.y, self.x_exog, self.x_endog, self.z)
        mod.fit()

    def test_fake_ols_smoke(self):
<<<<<<< HEAD
        print('2SLS')
        mod = IV2SLS(self.y, self.x_exog, self.x_endog, self.z)
        res = mod.fit()
        print(res.params)
        print('OLS')
        mod = IV2SLS(self.y, self.x_exog, self.x_endog, self.x_endog)
        res = mod.fit()
        print(res.params)
=======
        mod = IV2SLS(self.y, self.x_exog, self.x_endog, self.z)
        mod.fit()
        mod = IV2SLS(self.y, self.x_exog, self.x_endog, self.x_endog)
        mod.fit()
>>>>>>> 92549d30

    def test_iv2sls_smoke_homoskedastic(self):
        mod = IV2SLS(self.y, self.x_exog, self.x_endog, self.z)
        mod.fit(cov_type='unadjusted')

    def test_iv2sls_smoke_cov_config(self):
        mod = IV2SLS(self.y, self.x_exog, self.x_endog, self.z)
        mod.fit(cov_type='unadjusted', debiased=True)

    def test_iv2sls_smoke_nw(self):
        mod = IV2SLS(self.y, self.x_exog, self.x_endog, self.z)
        mod.fit(cov_type='kernel', kernel='newey-west')
        mod.fit(cov_type='kernel', kernel='bartlett')
        mod.fit(cov_type='kernel', kernel='parzen')
        mod.fit(cov_type='kernel', kernel='qs')

    def test_iv2sls_smoke_cluster(self):
        mod = IV2SLS(self.y, self.x_exog, self.x_endog, self.z)

        clusters = np.tile(np.arange(5), (self.y.shape[0] // 5,)).ravel()
        mod.fit(cov_type='one-way', clusters=clusters)

        clusters = np.tile(np.arange(100), (self.y.shape[0] // 100,)).ravel()
        mod.fit(cov_type='one-way', clusters=clusters)

        clusters = np.tile(np.arange(500), (self.y.shape[0] // 500,)).ravel()
        mod.fit(cov_type='one-way', clusters=clusters)

        clusters = np.tile(np.arange(1000), (self.y.shape[0] // 1000,)).ravel()
        mod.fit(cov_type='one-way', clusters=clusters)

        clusters = np.tile(np.arange(2500), (self.y.shape[0] // 2500,)).ravel()
        mod.fit(cov_type='one-way', clusters=clusters)

        res = mod.fit(cov_type='one-way')
        get_all(res)

    def test_ivgmm_smoke(self):
        mod = IVGMM(self.y, self.x_exog, self.x_endog, self.z)
        res = mod.fit()

    def test_ivgmm_smoke_iter(self):
        mod = IVGMM(self.y, self.x_exog, self.x_endog, self.z)
        res = mod.fit(iter_limit=100)
<<<<<<< HEAD
=======
        print(res.j_stat)
>>>>>>> 92549d30

    def test_ivgmm_smoke_weights(self):
        mod = IVGMM(self.y, self.x_exog, self.x_endog, self.z, weight_type='unadjusted')
        res = mod.fit()
        print(res.j_stat)

        with pytest.raises(TypeError):
            IVGMM(self.y, self.x_exog, self.x_endog, self.z, bw=20)

    def test_ivgmm_kernel_smoke(self):
        mod = IVGMM(self.y, self.x_exog, self.x_endog, self.z, weight_type='kernel')
        mod.fit()

        mod = IVGMM(self.y, self.x_exog, self.x_endog, self.z, weight_type='kernel',
                    kernel='parzen')
        mod.fit()

        mod = IVGMM(self.y, self.x_exog, self.x_endog, self.z, weight_type='kernel', kernel='qs')
        res = mod.fit()
        print(res.j_stat)

    def test_ivgmm_cluster_smoke(self):
        k = 500
        clusters = np.tile(np.arange(k), (self.y.shape[0] // k, 1)).ravel()
        mod = IVGMM(self.y, self.x_exog, self.x_endog, self.z, weight_type='clustered',
                    clusters=clusters)
        res = mod.fit()
        print(res.j_stat)

    def test_ivgmm_cluster_size_1(self):
        mod = IVGMM(self.y, self.x_exog, self.x_endog, self.z, weight_type='clustered',
                    clusters=np.arange(self.y.shape[0]))
        mod.fit()

        mod = IVGMM(self.y, self.x_exog, self.x_endog, self.z)
        res = mod.fit()
        get_all(res)

    def test_ivliml_smoke(self):
        mod = IVLIML(self.y, self.x_exog, self.x_endog, self.z)
        res = mod.fit()
        get_all(res)

    def test_ivgmmcue_smoke(self):
        mod = IVGMMCUE(self.y, self.x_exog, self.x_endog, self.z)
<<<<<<< HEAD
        res = gmod.fit()
        get_all(res)
=======
        res = mod.fit()
        get_all(res)
        print(res.j_stat)

    def test_alt_dims_smoke(self):
        mod = IV2SLS(self.y.squeeze(), self.x_exog.squeeze(),
                     self.x_endog.squeeze(), self.z.squeeze())
        mod.fit()

    def test_pandas_smoke(self):
        mod = IV2SLS(pd.Series(self.y.squeeze()), pd.DataFrame(self.x_exog.squeeze()),
                     pd.Series(self.x_endog.squeeze()), pd.DataFrame(self.z.squeeze()))
        mod.fit()

    def test_real(self):
        path = os.path.join(CWD, 'housing.csv')
        data = pd.read_csv(path, index_col=0)
        endog = data.rent
        exog = sm.add_constant(data.pcturban)
        instd = data.hsngval
        instr = pd.concat([data.faminc, pd.get_dummies(data.region, drop_first=True)], axis=1)

        mod = IV2SLS(endog, exog, instd, instr)
        mod.fit(cov_type='unadjusted')

    def test_real_cat(self):
        path = os.path.join(CWD, 'housing.csv')
        data = pd.read_csv(path, index_col=0)
        data.region = data.region.astype('category')
        data.state = data.state.astype('category')
        data.division = data.division.astype('category')
        endog = data.rent
        exog = sm.add_constant(data.pcturban)
        instd = data.hsngval
        instr = data[['faminc', 'region']]

        mod = IV2SLS(endog, exog, instd, instr)
        mod.fit(cov_type='unadjusted')

    def test_invalid_cat(self):
        path = os.path.join(CWD, 'housing.csv')
        data = pd.read_csv(path, index_col=0)
        endog = data.rent
        exog = sm.add_constant(data.pcturban)
        instd = data.hsngval
        instr = data[['faminc', 'region']]

        with pytest.raises(ValueError):
            IV2SLS(endog, exog, instd, instr)
>>>>>>> 92549d30
<|MERGE_RESOLUTION|>--- conflicted
+++ resolved
@@ -7,11 +7,7 @@
 
 from panel.iv import IV2SLS, IVGMM, IVLIML, IVGMMCUE
 
-<<<<<<< HEAD
-from panel.iv import IV2SLS, IVGMM, IVLIML, IVGMMCUE
-=======
 CWD = os.path.split(os.path.abspath(__file__))[0]
->>>>>>> 92549d30
 
 
 def get_all(v):
@@ -39,21 +35,10 @@
         mod.fit()
 
     def test_fake_ols_smoke(self):
-<<<<<<< HEAD
-        print('2SLS')
-        mod = IV2SLS(self.y, self.x_exog, self.x_endog, self.z)
-        res = mod.fit()
-        print(res.params)
-        print('OLS')
-        mod = IV2SLS(self.y, self.x_exog, self.x_endog, self.x_endog)
-        res = mod.fit()
-        print(res.params)
-=======
         mod = IV2SLS(self.y, self.x_exog, self.x_endog, self.z)
         mod.fit()
         mod = IV2SLS(self.y, self.x_exog, self.x_endog, self.x_endog)
         mod.fit()
->>>>>>> 92549d30
 
     def test_iv2sls_smoke_homoskedastic(self):
         mod = IV2SLS(self.y, self.x_exog, self.x_endog, self.z)
@@ -93,20 +78,15 @@
 
     def test_ivgmm_smoke(self):
         mod = IVGMM(self.y, self.x_exog, self.x_endog, self.z)
-        res = mod.fit()
+        mod.fit()
 
     def test_ivgmm_smoke_iter(self):
         mod = IVGMM(self.y, self.x_exog, self.x_endog, self.z)
-        res = mod.fit(iter_limit=100)
-<<<<<<< HEAD
-=======
-        print(res.j_stat)
->>>>>>> 92549d30
+        mod.fit(iter_limit=100)
 
     def test_ivgmm_smoke_weights(self):
         mod = IVGMM(self.y, self.x_exog, self.x_endog, self.z, weight_type='unadjusted')
-        res = mod.fit()
-        print(res.j_stat)
+        mod.fit()
 
         with pytest.raises(TypeError):
             IVGMM(self.y, self.x_exog, self.x_endog, self.z, bw=20)
@@ -120,8 +100,7 @@
         mod.fit()
 
         mod = IVGMM(self.y, self.x_exog, self.x_endog, self.z, weight_type='kernel', kernel='qs')
-        res = mod.fit()
-        print(res.j_stat)
+        mod.fit()
 
     def test_ivgmm_cluster_smoke(self):
         k = 500
@@ -129,7 +108,6 @@
         mod = IVGMM(self.y, self.x_exog, self.x_endog, self.z, weight_type='clustered',
                     clusters=clusters)
         res = mod.fit()
-        print(res.j_stat)
 
     def test_ivgmm_cluster_size_1(self):
         mod = IVGMM(self.y, self.x_exog, self.x_endog, self.z, weight_type='clustered',
@@ -147,10 +125,6 @@
 
     def test_ivgmmcue_smoke(self):
         mod = IVGMMCUE(self.y, self.x_exog, self.x_endog, self.z)
-<<<<<<< HEAD
-        res = gmod.fit()
-        get_all(res)
-=======
         res = mod.fit()
         get_all(res)
         print(res.j_stat)
@@ -199,5 +173,4 @@
         instr = data[['faminc', 'region']]
 
         with pytest.raises(ValueError):
-            IV2SLS(endog, exog, instd, instr)
->>>>>>> 92549d30
+            IV2SLS(endog, exog, instd, instr)